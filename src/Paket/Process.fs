/// Contains methods for the install and update process.
module Paket.Process

open System.IO
open System.Collections.Generic

/// Downloads and extracts all package.
let ExtractPackages(force, packages : ResolvedPackage seq) = 
    packages |> Seq.map (fun package -> 
                            async {
                                match package.Source with
                                | Nuget source -> 
                                    let! packageFile = 
                                        Nuget.DownloadPackage(source, package.Name, [package.Source], package.Version.ToString(), force)
                                    let! folder = Nuget.ExtractPackage(packageFile, package.Name, package.Version.ToString(), force)
                                    return package, Nuget.GetLibraries folder
                                | LocalNuget path -> 
                                    let packageFile = Path.Combine(path, sprintf "%s.%s.nupkg" package.Name (package.Version.ToString()))
                                    let! folder = Nuget.ExtractPackage(packageFile, package.Name, package.Version.ToString(), force)
                                    return package, Nuget.GetLibraries folder })

let findLockfile dependenciesFile =
    let fi = FileInfo(dependenciesFile)
    FileInfo(Path.Combine(fi.Directory.FullName, fi.Name.Replace(fi.Extension,"") + ".lock"))


let extractReferencesFromListFile projectFile = 
    let fi = FileInfo(projectFile)
    
    let references = 
        let specificReferencesFile = FileInfo(Path.Combine(fi.Directory.FullName, fi.Name + ".paket.references"))
        if specificReferencesFile.Exists then File.ReadAllLines specificReferencesFile.FullName
        else 
            let generalReferencesFile = FileInfo(Path.Combine(fi.Directory.FullName, "paket.references"))
            if generalReferencesFile.Exists then File.ReadAllLines generalReferencesFile.FullName
            else [||]
    references
    |> Array.map (fun s -> s.Trim())
    |> Array.filter (fun s -> System.String.IsNullOrWhiteSpace s |> not)

let private findAllProjects(folder) = DirectoryInfo(folder).EnumerateFiles("*.*proj", SearchOption.AllDirectories)

/// Installs the given packageFile.
let Install(regenerate, force, dependenciesFilename) = 
    let packages, sourceFiles =
        let lockfile = findLockfile dependenciesFilename   
        
        if regenerate || (not lockfile.Exists) then 
            LockFile.Update(force, dependenciesFilename, lockfile.FullName)
        
        File.ReadAllLines lockfile.FullName |> LockFile.Parse

    let extractedPackages = 
        ExtractPackages(force, packages)
        |> Async.Parallel
        |> Async.RunSynchronously    

    let extractedSourceFiles =
        let rootPath = dependenciesFilename |> Path.GetDirectoryName
        sourceFiles
        |> List.map(fun source ->
                async {
                    let destination = Path.Combine(rootPath, "paket-files", source.Owner, source.Project, source.CommitWithDefault, source.FilePath)

                    if File.Exists destination then tracefn "%s already exists locally" (source.ToString())
                    else
                        tracefn "Downloading %s..." (source.ToString())
                        let! file = GitHub.downloadFile source
                        Directory.CreateDirectory(destination |> Path.GetDirectoryName) |> ignore
                        File.WriteAllText(destination, file)
                    return destination })
        |> Async.Parallel
        |> Async.RunSynchronously

    for proj in findAllProjects(".") do
        let directPackages = extractReferencesFromListFile proj.FullName
        let project = ProjectFile.Load proj.FullName

        let usedPackages = new HashSet<_>()

        let allPackages =
            extractedPackages
            |> Array.map (fun (p,_) -> p.Name,p)
            |> Map.ofArray

        let rec addPackage name =
            match allPackages |> Map.tryFind name with
            | Some package ->
                if usedPackages.Add name then
                    for d,_ in package.DirectDependencies do
                        addPackage d
            | None -> failwithf "Project %s references package %s, but it was not found in the Lock file." proj.FullName name

        directPackages
        |> Array.iter addPackage
        
        project.UpdateReferences(extractedPackages,usedPackages)


/// Finds all outdated packages.
let FindOutdated(dependenciesFile) = 
    let lockFile = findLockfile dependenciesFile

    //TODO: Anything we need to do for source files here?    
    let newPackages, _ = LockFile.Create(true, dependenciesFile)
    let installedPackages, _ =
        if lockFile.Exists then LockFile.Parse(File.ReadAllLines lockFile.FullName) else [], []

<<<<<<< HEAD
    [for p in installedPackages do
        match newPackages.ResolvedVersionMap.[p.Name] with
=======
    [for p in installed do
        match newPackages.[p.Name] with
>>>>>>> 5efd3813
        | Resolved newVersion -> 
            if p.Version <> newVersion.Version then 
                yield p.Name,p.Version,newVersion.Version

        | Conflict(_) -> failwith "version conflict handling not implemented" ]

/// Prints all outdated packages.
let ListOutdated(packageFile) = 
    let allOutdated = FindOutdated packageFile
    if allOutdated = [] then
        tracefn "No outdated packages found."
    else
        tracefn "Outdated packages found:"
        for name,oldVersion,newVersion in allOutdated do
            tracefn "  * %s %s -> %s" name (oldVersion.ToString()) (newVersion.ToString())<|MERGE_RESOLUTION|>--- conflicted
+++ resolved
@@ -106,13 +106,10 @@
     let installedPackages, _ =
         if lockFile.Exists then LockFile.Parse(File.ReadAllLines lockFile.FullName) else [], []
 
-<<<<<<< HEAD
     [for p in installedPackages do
         match newPackages.ResolvedVersionMap.[p.Name] with
-=======
     [for p in installed do
         match newPackages.[p.Name] with
->>>>>>> 5efd3813
         | Resolved newVersion -> 
             if p.Version <> newVersion.Version then 
                 yield p.Name,p.Version,newVersion.Version
