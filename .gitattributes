--- conflicted
+++ resolved
@@ -1,20 +1,16 @@
 # Auto detect text files
 * text=auto 
 
-<<<<<<< HEAD
 # Custom for Visual Studio
 *.cs diff=csharp text=auto eol=lf
 *.fs diff=csharp text=auto eol=lf
+*.fsi diff=csharp text=auto eol=lf
+*.fsx diff=csharp text=auto eol=lf
 *.sln text eol=crlf merge=union
 *.csproj merge=union
 *.vbproj merge=union
 *.fsproj merge=union
 *.dbproj merge=union
-=======
-# Use LF in the working directory by default. Override with core.autocrlf=true.
-*.fs eol=lf
-*fsi eol=lf
->>>>>>> 5828f4a5
 
 # Standard to msysgit
 *.doc diff=astextplain
